//
//  ThemeConstants.swift
//  NotepadClone2
//
//  Created by Ian Trimble on 5/10/25.
//  Updated by Ian Trimble on 5/12/25.
//  Version: 2025-05-12
//

import SwiftUI
import AppKit

// Notification name for theme changes
extension Notification.Name {
    static let themeDidChange = Notification.Name("ThemeDidChange")
}

// Theme constants for the application
enum AppTheme: String, CaseIterable, Identifiable {
    case system = "System"
    case light = "Light"
    case dark = "Dark"
    case notepadPlusPlus = "Notepad++"
    case materialDark = "Notepad++ Material Dark"
    case nord = "Notepad++ Nord"
<<<<<<< HEAD
    case aqua = "Aqua"
    case turboPascal = "Turbo Pascal"
    case macOS8 = "Mac OS 8"
=======
    case classicWordProcessor = "Classic WP"
    case turboPascal = "Turbo Pascal"
    case aqua = "Aqua"
>>>>>>> b7395445
    
    var id: String { self.rawValue }
    
    // Get the color scheme for SwiftUI
    var colorScheme: ColorScheme? {
        switch self {
        case .light, .notepadPlusPlus, .aqua, .turboPascal, .macOS8: // turboPascal and macOS8 are placeholders
            return .light
        case .dark, .materialDark, .nord, .turboPascal:
            return .dark
        case .classicWordProcessor, .aqua: 
            return .light 
        case .system:
            return nil 
        }
    }
    
    // Get the icon name for the theme
    var iconName: String {
        switch self {
        case .system:
            return "gear"
        case .light:
            return "sun.max"
        case .dark:
            return "moon"
        case .notepadPlusPlus:
            return "doc.text"
        case .materialDark:
            return "text.badge.checkmark"
        case .nord:
            return "snow"
<<<<<<< HEAD
        case .aqua:
            return "drop.fill" // Placeholder
        case .turboPascal:
            return "pc" // Placeholder
        case .macOS8:
            return "desktopcomputer" // Placeholder
=======
        case .classicWordProcessor:
            return "doc.richtext.fill"
        case .turboPascal:
            return "terminal.fill"
        case .aqua:
            return "drop.fill" 
>>>>>>> b7395445
        }
    }
    
    // Apply the theme to the application
    func apply() {
        // Ensure theme changes are applied on the main thread
        DispatchQueue.main.async {
            switch self {
            case .system:
                NSApp.appearance = nil // Use system setting
            case .light, .aqua:
                NSApp.appearance = NSAppearance(named: .aqua)
            case .dark:
                NSApp.appearance = NSAppearance(named: .darkAqua)
            case .notepadPlusPlus:
                // Apply Notepad++ like colors - force light mode as base
                NSApp.appearance = NSAppearance(named: .aqua)
            case .materialDark, .nord, .turboPascal: 
                NSApp.appearance = NSAppearance(named: .darkAqua)
<<<<<<< HEAD
            case .turboPascal, .macOS8:
                // TODO: turboPascal - Placeholder styling, requires accurate color definitions.
                // TODO: macOS8 - Placeholder styling, requires accurate color definitions.
                NSApp.appearance = NSAppearance(named: .aqua) // Placeholder
=======
            case .classicWordProcessor, .aqua: 
                NSApp.appearance = NSAppearance(named: .aqua)
>>>>>>> b7395445
            }
            
            // Notify all views that the theme has changed
            NotificationCenter.default.post(
                name: .themeDidChange,
                object: self,
                userInfo: ["theme": self.rawValue]
            )
        }
    }
    
    // Get colors for text editor based on theme
    func editorBackgroundColor() -> NSColor {
        switch self {
        case .system:
            return NSColor.textBackgroundColor
        case .light:
            return NSColor.white
        case .dark:
            return NSColor(red: 0.15, green: 0.15, blue: 0.15, alpha: 1.0)
        case .notepadPlusPlus:
            // Notepad++ default theme - light cream background
            return NSColor(hex: "#FFFBF0")
        case .materialDark:
            return NSColor(hex: "#263238")
        case .nord:
            return NSColor(hex: "#2E3440")
<<<<<<< HEAD
        case .aqua:
            return NSColor.windowBackgroundColor // System's Aqua background
        case .turboPascal:
            // TODO: turboPascal - Placeholder styling, requires accurate color definitions.
            return NSColor(hex: "#0000A0") // Classic Turbo Pascal blue
        case .macOS8:
            // TODO: macOS8 - Placeholder styling, requires accurate color definitions.
            return NSColor(hex: "#CCCCCC") // Classic Mac OS gray
=======
        case .classicWordProcessor:
            return NSColor(srgbRed: 0.0, green: 0.0, blue: 0.4, alpha: 1.0) // Deep blue for Classic WP
        case .turboPascal:
            return NSColor(srgbRed: 0.0, green: 0.0, blue: 0.502, alpha: 1.0) 
        case .aqua:
            return NSColor(srgbRed: 0.92, green: 0.95, blue: 0.98, alpha: 1.0) 
>>>>>>> b7395445
        }
    }
    
    func editorTextColor() -> NSColor {
        switch self {
        case .system:
            return NSColor.textColor
        case .light:
            return NSColor.black
        case .dark:
            return NSColor.white
        case .notepadPlusPlus:
            return NSColor.black
        case .materialDark:
            return NSColor(hex: "#ECEFF1")
        case .nord:
            return NSColor(hex: "#D8DEE9")
<<<<<<< HEAD
        case .aqua:
            return NSColor.textColor // System's Aqua text color
        case .turboPascal:
            // TODO: turboPascal - Placeholder styling, requires accurate color definitions.
            return NSColor(hex: "#FFFF00") // Yellow text
        case .macOS8:
            // TODO: macOS8 - Placeholder styling, requires accurate color definitions.
            return NSColor.black // Black text
=======
        case .classicWordProcessor:
            return NSColor(srgbRed: 0.95, green: 0.95, blue: 0.8, alpha: 1.0) // Soft Yellow/Beige for Classic WP
        case .turboPascal:
            return NSColor(srgbRed: 1.0, green: 1.0, blue: 0.0, alpha: 1.0) 
        case .aqua:
            return NSColor(srgbRed: 0.2, green: 0.2, blue: 0.2, alpha: 1.0) 
>>>>>>> b7395445
        }
    }
    
    // Get syntax highlighting theme
    func syntaxTheme() -> SyntaxTheme {
        // Get the editor text color for this theme to ensure consistency
        let editorTextColor = self.editorTextColor()
        
        switch self {
        case .system:
            // Determine if we're in dark mode, with safe fallback
            let effectiveAppearance = NSApp.effectiveAppearance
            let isDarkMode = effectiveAppearance.bestMatch(from: [.darkAqua, .aqua]) == .darkAqua
            let baseTheme = isDarkMode ? SyntaxTheme.dark : SyntaxTheme.default
            return SyntaxTheme(
                editorFont: self.editorFont, // Pass editorFont
                textColor: editorTextColor,
                keywordColor: baseTheme.keywordColor,
                stringColor: baseTheme.stringColor,
                commentColor: baseTheme.commentColor,
                numberColor: baseTheme.numberColor,
                variableColor: baseTheme.variableColor,
                pathColor: baseTheme.pathColor,
                functionColor: baseTheme.functionColor,
                typeColor: baseTheme.typeColor,
                annotationColor: baseTheme.annotationColor,
                regexColor: baseTheme.regexColor
            )
        case .light:
            let baseTheme = SyntaxTheme.default
            return SyntaxTheme(
                editorFont: self.editorFont, // Pass editorFont
                textColor: editorTextColor,
                keywordColor: baseTheme.keywordColor,
                stringColor: baseTheme.stringColor,
                commentColor: baseTheme.commentColor,
                numberColor: baseTheme.numberColor,
                variableColor: baseTheme.variableColor,
                pathColor: baseTheme.pathColor,
                functionColor: baseTheme.functionColor,
                typeColor: baseTheme.typeColor,
                annotationColor: baseTheme.annotationColor,
                regexColor: baseTheme.regexColor
            )
        case .dark:
            let baseTheme = SyntaxTheme.dark
            return SyntaxTheme(
                editorFont: self.editorFont, // Pass editorFont
                textColor: editorTextColor,
                keywordColor: baseTheme.keywordColor,
                stringColor: baseTheme.stringColor,
                commentColor: baseTheme.commentColor,
                numberColor: baseTheme.numberColor,
                variableColor: baseTheme.variableColor,
                pathColor: baseTheme.pathColor,
                functionColor: baseTheme.functionColor,
                typeColor: baseTheme.typeColor,
                annotationColor: baseTheme.annotationColor,
                regexColor: baseTheme.regexColor
            )
        case .notepadPlusPlus:
            // Create an authentic Notepad++ classic theme
            return SyntaxTheme(
                editorFont: self.editorFont, // Pass editorFont
                textColor: editorTextColor,
                keywordColor: NSColor(hex: "#0000FF"),    // Vivid blue for keywords
                stringColor: NSColor(hex: "#008000"),     // Green for strings
                commentColor: NSColor(hex: "#808080"),    // Gray for comments
                numberColor: NSColor(hex: "#FF8000"),     // Orange for numbers
                variableColor: NSColor(hex: "#8000FF"),   // Purple for variables
                pathColor: NSColor(hex: "#0000FF"),       // Blue for paths
                functionColor: NSColor(hex: "#800080"),   // Purple for functions
                typeColor: NSColor(hex: "#000080"),       // Navy for types
                annotationColor: NSColor(hex: "#808000"), // Olive for annotations
                regexColor: NSColor(hex: "#000080")       // Navy for regex
            )
        case .materialDark:
            return SyntaxTheme(
                editorFont: self.editorFont, // Pass editorFont
                textColor: editorTextColor,
                keywordColor: NSColor(hex: "#80CBC4"),
                stringColor: NSColor(hex: "#C3E88D"),
                commentColor: NSColor(hex: "#546E7A"),
                numberColor: NSColor(hex: "#F78C6C"),
                variableColor: NSColor(hex: "#ECEFF1"),
                pathColor: NSColor(hex: "#80CBC4"),
                functionColor: NSColor(hex: "#82AAFF"),
                typeColor: NSColor(hex: "#C792EA"),
                annotationColor: NSColor(hex: "#C792EA"),
                regexColor: NSColor(hex: "#F07178")
            )
        case .nord:
            return SyntaxTheme(
                editorFont: self.editorFont, // Pass editorFont
                textColor: editorTextColor,
                keywordColor: NSColor(hex: "#81A1C1"),
                stringColor: NSColor(hex: "#A3BE8C"),
                commentColor: NSColor(hex: "#616E88"),
                numberColor: NSColor(hex: "#B48EAD"),
                variableColor: NSColor(hex: "#D8DEE9"),
                pathColor: NSColor(hex: "#88C0D0"),
                functionColor: NSColor(hex: "#8FBCBB"),
                typeColor: NSColor(hex: "#81A1C1"),
                annotationColor: NSColor(hex: "#5E81AC"),
                regexColor: NSColor(hex: "#EBCB8B")
            )
<<<<<<< HEAD
        // TODO: Define proper syntax highlighting for Aqua
        case .aqua:
            let baseTheme = SyntaxTheme.default // Or system-derived
            return SyntaxTheme(
                textColor: editorTextColor, // Use self.editorTextColor()
                keywordColor: baseTheme.keywordColor,
                stringColor: baseTheme.stringColor,
                commentColor: baseTheme.commentColor,
                numberColor: baseTheme.numberColor,
                variableColor: baseTheme.variableColor,
                pathColor: baseTheme.pathColor,
                functionColor: baseTheme.functionColor,
                typeColor: baseTheme.typeColor,
                annotationColor: baseTheme.annotationColor,
                regexColor: baseTheme.regexColor
            )
        // TODO: Define proper syntax highlighting for Turbo Pascal
        case .turboPascal:
            // TODO: turboPascal - Placeholder styling, requires accurate color definitions.
            let baseTheme = SyntaxTheme.default 
            return SyntaxTheme(
                textColor: editorTextColor, // Use self.editorTextColor()
                keywordColor: NSColor(hex: "#FFFFFF"), // White keywords on blue
                stringColor: NSColor(hex: "#00FFFF"), // Cyan strings
                commentColor: NSColor(hex: "#808080"), // Gray comments
                numberColor: NSColor(hex: "#00FF00"), // Green numbers
                variableColor: NSColor(hex: "#FFFF00"), // Yellow variables (same as text)
                pathColor: NSColor(hex: "#00FFFF"),
                functionColor: NSColor(hex: "#FFFFFF"),
                typeColor: NSColor(hex: "#FFFFFF"),
                annotationColor: NSColor(hex: "#808080"),
                regexColor: NSColor(hex: "#00FFFF")
            )
        // TODO: Define proper syntax highlighting for Mac OS 8
        case .macOS8:
            // TODO: macOS8 - Placeholder styling, requires accurate color definitions.
            let baseTheme = SyntaxTheme.default
            return SyntaxTheme(
                textColor: editorTextColor, // Use self.editorTextColor()
                keywordColor: baseTheme.keywordColor,
                stringColor: baseTheme.stringColor,
                commentColor: baseTheme.commentColor,
                numberColor: baseTheme.numberColor,
                variableColor: baseTheme.variableColor,
                pathColor: baseTheme.pathColor,
                functionColor: baseTheme.functionColor,
                typeColor: baseTheme.typeColor,
                annotationColor: baseTheme.annotationColor,
                regexColor: baseTheme.regexColor
            )
=======
        case .classicWordProcessor:
            let mainTextColor = self.editorTextColor()
            return SyntaxTheme(
                editorFont: self.editorFont, // Pass editorFont
                textColor: mainTextColor, // Soft Yellow/Beige
                keywordColor: NSColor(srgbRed: 0.8, green: 1.0, blue: 0.8, alpha: 1.0), // Light Mint
                stringColor: NSColor(srgbRed: 1.0, green: 0.85, blue: 0.85, alpha: 1.0),  // Light Pink
                commentColor: NSColor(srgbRed: 0.7, green: 0.7, blue: 0.5, alpha: 1.0), // Muted Yellow/Gray
                numberColor: NSColor(srgbRed: 0.85, green: 0.85, blue: 1.0, alpha: 1.0),  // Light Lavender
                variableColor: mainTextColor, // Default to main text color
                pathColor: NSColor(srgbRed: 1.0, green: 1.0, blue: 0.85, alpha: 1.0), // Soft Yellow
                functionColor: NSColor(srgbRed: 0.85, green: 1.0, blue: 1.0, alpha: 1.0), // Light Cyan
                typeColor: NSColor(srgbRed: 0.8, green: 1.0, blue: 0.8, alpha: 1.0), // Light Mint
                annotationColor: NSColor(srgbRed: 1.0, green: 0.8, blue: 1.0, alpha: 1.0), // Light Magenta
                regexColor: NSColor(srgbRed: 1.0, green: 0.85, blue: 0.85, alpha: 1.0)  // Light Pink
            )
        case .turboPascal:
            return SyntaxTheme(
                editorFont: self.editorFont, // Bright Yellow
                textColor: self.editorTextColor(), 
                keywordColor: NSColor(srgbRed: 0.0, green: 1.0, blue: 1.0, alpha: 1.0), // Cyan
                stringColor: NSColor.white,
                commentColor: NSColor.gray,
                numberColor: NSColor.white,
                variableColor: NSColor(srgbRed: 0.85, green: 0.85, blue: 0.85, alpha: 1.0), // Light Gray
                pathColor: self.editorTextColor(), // Bright Yellow
                functionColor: self.editorTextColor(), // Bright Yellow for function names
                typeColor: NSColor(srgbRed: 0.0, green: 1.0, blue: 1.0, alpha: 1.0), // Cyan for types
                annotationColor: NSColor.white,
                regexColor: NSColor.white
            )
        case .aqua:
            return SyntaxTheme(
                editorFont: self.editorFont, 
                textColor: self.editorTextColor(), 
                keywordColor: NSColor(srgbRed: 0.6, green: 0.2, blue: 0.4, alpha: 1.0), 
                stringColor: NSColor(srgbRed: 0.8, green: 0.2, blue: 0.0, alpha: 1.0),  
                commentColor: NSColor(srgbRed: 0.0, green: 0.5, blue: 0.0, alpha: 1.0), 
                numberColor: NSColor(srgbRed: 0.0, green: 0.0, blue: 0.8, alpha: 1.0),  
                variableColor: NSColor(srgbRed: 0.4, green: 0.2, blue: 0.6, alpha: 1.0), 
                pathColor: self.editorTextColor(),
                functionColor: NSColor(srgbRed: 0.1, green: 0.1, blue: 0.6, alpha: 1.0), 
                typeColor: NSColor(srgbRed: 0.3, green: 0.4, blue: 0.0, alpha: 1.0), 
                annotationColor: NSColor(srgbRed: 0.5, green: 0.3, blue: 0.0, alpha: 1.0), 
                regexColor: NSColor(srgbRed: 0.8, green: 0.2, blue: 0.0, alpha: 1.0)
            )
        }
    }

    // Editor Font property
    var editorFont: NSFont {
        switch self {
        case .classicWordProcessor:
            return NSFont(name: "Courier New", size: 14) ?? NSFont.userFixedPitchFont(ofSize: 14) ?? NSFont.monospacedSystemFont(ofSize: 14, weight: .regular)
        case .turboPascal:
            return NSFont(name: "Monaco", size: 14) ?? NSFont.userFixedPitchFont(ofSize: 14) ?? NSFont.monospacedSystemFont(ofSize: 14, weight: .regular)
        case .aqua:
            return NSFont.systemFont(ofSize: 13) 
        default:
            return NSFont.monospacedSystemFont(ofSize: 14, weight: .regular)
>>>>>>> b7395445
        }
    }
    
    // Get tab bar styling
    func tabBarBackgroundColor() -> Color {
        switch self {
        case .system:
            return Color(NSColor.windowBackgroundColor)
        case .light:
            return Color(white: 0.95)
        case .dark:
            return Color(white: 0.2)
        case .notepadPlusPlus:
            return Color(NSColor(hex: "#E0E0E0"))
        case .materialDark:
            return Color(NSColor(hex: "#1E272C"))
        case .nord:
            return Color(NSColor(hex: "#252A33"))
<<<<<<< HEAD
        case .aqua:
            return Color(NSColor.controlBackgroundColor)
        case .turboPascal:
            // TODO: turboPascal - Placeholder styling, requires accurate color definitions.
            return Color(hex: "#000080") // Darker blue
        case .macOS8:
            // TODO: macOS8 - Placeholder styling, requires accurate color definitions.
            return Color(hex: "#BDBDBD") // Slightly darker gray
=======
        case .classicWordProcessor:
            return Color(NSColor(srgbRed: 0.0, green: 0.0, blue: 0.3, alpha: 1.0)) 
        case .turboPascal:
            return Color(NSColor(srgbRed: 0.0, green: 0.0, blue: 0.2, alpha: 1.0)) 
        case .aqua:
            return Color(NSColor(srgbRed: 0.9, green: 0.9, blue: 0.92, alpha: 1.0)) 
>>>>>>> b7395445
        }
    }
    
    func tabBarSelectedColor() -> Color {
        switch self {
        case .system:
            return Color.accentColor.opacity(0.2)
        case .light:
            return Color.blue.opacity(0.2)
        case .dark:
            return Color.blue.opacity(0.3)
        case .notepadPlusPlus:
            return Color(NSColor(hex: "#CCE8FF"))
        case .materialDark:
            return Color(NSColor(hex: "#314549"))
        case .nord:
            return Color(NSColor(hex: "#3B4252"))
<<<<<<< HEAD
        case .aqua:
            return Color.accentColor.opacity(0.2)
        case .turboPascal:
            // TODO: turboPascal - Placeholder styling, requires accurate color definitions.
            return Color(hex: "#00FFFF").opacity(0.3) // Cyanish
        case .macOS8:
            // TODO: macOS8 - Placeholder styling, requires accurate color definitions.
            return Color.black.opacity(0.1) // Darker selection
=======
        case .classicWordProcessor:
            return Color(NSColor(srgbRed: 0.1, green: 0.1, blue: 0.5, alpha: 1.0)) 
        case .turboPascal:
            return Color(NSColor(srgbRed: 0.1, green: 0.1, blue: 0.4, alpha: 1.0)) 
        case .aqua:
            return Color(NSColor(srgbRed: 0.75, green: 0.85, blue: 0.95, alpha: 1.0)) 
>>>>>>> b7395445
        }
    }
    
    // Load theme from UserDefaults
    static func loadSavedTheme() -> AppTheme {
        if let savedThemeString = UserDefaults.standard.string(forKey: "AppTheme"),
           let savedTheme = AppTheme(rawValue: savedThemeString) {
            return savedTheme
        }
        return .system // Default to system theme
    }
    
    // Save theme to UserDefaults
    func save() {
        UserDefaults.standard.set(self.rawValue, forKey: "AppTheme")
    }
}

// Extension to support hex color codes
extension NSColor {
    convenience init(hex: String) {
        let trimHex = hex.trimmingCharacters(in: .whitespacesAndNewlines)
        let dropHash = String(trimHex.dropFirst()).trimmingCharacters(in: .whitespacesAndNewlines)
        let hexString = trimHex.hasPrefix("#") ? dropHash : trimHex
        let ui64 = UInt64(hexString, radix: 16)
        let value = ui64 != nil ? Int(ui64!) : 0
        
        // Support for both 6 and 8 digit hex strings
        let isShortHex = hexString.count <= 6
        
        let r = CGFloat((value & 0xFF0000) >> 16) / 255.0
        let g = CGFloat((value & 0x00FF00) >> 8) / 255.0
        let b = CGFloat(value & 0x0000FF) / 255.0
        let a = isShortHex ? CGFloat(1.0) : CGFloat((value & 0xFF000000) >> 24) / 255.0
        
        self.init(red: r, green: g, blue: b, alpha: a)
    }
}<|MERGE_RESOLUTION|>--- conflicted
+++ resolved
@@ -23,22 +23,16 @@
     case notepadPlusPlus = "Notepad++"
     case materialDark = "Notepad++ Material Dark"
     case nord = "Notepad++ Nord"
-<<<<<<< HEAD
-    case aqua = "Aqua"
-    case turboPascal = "Turbo Pascal"
-    case macOS8 = "Mac OS 8"
-=======
     case classicWordProcessor = "Classic WP"
     case turboPascal = "Turbo Pascal"
     case aqua = "Aqua"
->>>>>>> b7395445
     
     var id: String { self.rawValue }
     
     // Get the color scheme for SwiftUI
     var colorScheme: ColorScheme? {
         switch self {
-        case .light, .notepadPlusPlus, .aqua, .turboPascal, .macOS8: // turboPascal and macOS8 are placeholders
+        case .light, .notepadPlusPlus:
             return .light
         case .dark, .materialDark, .nord, .turboPascal:
             return .dark
@@ -64,21 +58,12 @@
             return "text.badge.checkmark"
         case .nord:
             return "snow"
-<<<<<<< HEAD
-        case .aqua:
-            return "drop.fill" // Placeholder
-        case .turboPascal:
-            return "pc" // Placeholder
-        case .macOS8:
-            return "desktopcomputer" // Placeholder
-=======
         case .classicWordProcessor:
             return "doc.richtext.fill"
         case .turboPascal:
             return "terminal.fill"
         case .aqua:
             return "drop.fill" 
->>>>>>> b7395445
         }
     }
     
@@ -89,7 +74,7 @@
             switch self {
             case .system:
                 NSApp.appearance = nil // Use system setting
-            case .light, .aqua:
+            case .light:
                 NSApp.appearance = NSAppearance(named: .aqua)
             case .dark:
                 NSApp.appearance = NSAppearance(named: .darkAqua)
@@ -98,15 +83,8 @@
                 NSApp.appearance = NSAppearance(named: .aqua)
             case .materialDark, .nord, .turboPascal: 
                 NSApp.appearance = NSAppearance(named: .darkAqua)
-<<<<<<< HEAD
-            case .turboPascal, .macOS8:
-                // TODO: turboPascal - Placeholder styling, requires accurate color definitions.
-                // TODO: macOS8 - Placeholder styling, requires accurate color definitions.
-                NSApp.appearance = NSAppearance(named: .aqua) // Placeholder
-=======
             case .classicWordProcessor, .aqua: 
                 NSApp.appearance = NSAppearance(named: .aqua)
->>>>>>> b7395445
             }
             
             // Notify all views that the theme has changed
@@ -134,23 +112,12 @@
             return NSColor(hex: "#263238")
         case .nord:
             return NSColor(hex: "#2E3440")
-<<<<<<< HEAD
-        case .aqua:
-            return NSColor.windowBackgroundColor // System's Aqua background
-        case .turboPascal:
-            // TODO: turboPascal - Placeholder styling, requires accurate color definitions.
-            return NSColor(hex: "#0000A0") // Classic Turbo Pascal blue
-        case .macOS8:
-            // TODO: macOS8 - Placeholder styling, requires accurate color definitions.
-            return NSColor(hex: "#CCCCCC") // Classic Mac OS gray
-=======
         case .classicWordProcessor:
             return NSColor(srgbRed: 0.0, green: 0.0, blue: 0.4, alpha: 1.0) // Deep blue for Classic WP
         case .turboPascal:
             return NSColor(srgbRed: 0.0, green: 0.0, blue: 0.502, alpha: 1.0) 
         case .aqua:
             return NSColor(srgbRed: 0.92, green: 0.95, blue: 0.98, alpha: 1.0) 
->>>>>>> b7395445
         }
     }
     
@@ -168,23 +135,12 @@
             return NSColor(hex: "#ECEFF1")
         case .nord:
             return NSColor(hex: "#D8DEE9")
-<<<<<<< HEAD
-        case .aqua:
-            return NSColor.textColor // System's Aqua text color
-        case .turboPascal:
-            // TODO: turboPascal - Placeholder styling, requires accurate color definitions.
-            return NSColor(hex: "#FFFF00") // Yellow text
-        case .macOS8:
-            // TODO: macOS8 - Placeholder styling, requires accurate color definitions.
-            return NSColor.black // Black text
-=======
         case .classicWordProcessor:
             return NSColor(srgbRed: 0.95, green: 0.95, blue: 0.8, alpha: 1.0) // Soft Yellow/Beige for Classic WP
         case .turboPascal:
             return NSColor(srgbRed: 1.0, green: 1.0, blue: 0.0, alpha: 1.0) 
         case .aqua:
             return NSColor(srgbRed: 0.2, green: 0.2, blue: 0.2, alpha: 1.0) 
->>>>>>> b7395445
         }
     }
     
@@ -291,58 +247,6 @@
                 annotationColor: NSColor(hex: "#5E81AC"),
                 regexColor: NSColor(hex: "#EBCB8B")
             )
-<<<<<<< HEAD
-        // TODO: Define proper syntax highlighting for Aqua
-        case .aqua:
-            let baseTheme = SyntaxTheme.default // Or system-derived
-            return SyntaxTheme(
-                textColor: editorTextColor, // Use self.editorTextColor()
-                keywordColor: baseTheme.keywordColor,
-                stringColor: baseTheme.stringColor,
-                commentColor: baseTheme.commentColor,
-                numberColor: baseTheme.numberColor,
-                variableColor: baseTheme.variableColor,
-                pathColor: baseTheme.pathColor,
-                functionColor: baseTheme.functionColor,
-                typeColor: baseTheme.typeColor,
-                annotationColor: baseTheme.annotationColor,
-                regexColor: baseTheme.regexColor
-            )
-        // TODO: Define proper syntax highlighting for Turbo Pascal
-        case .turboPascal:
-            // TODO: turboPascal - Placeholder styling, requires accurate color definitions.
-            let baseTheme = SyntaxTheme.default 
-            return SyntaxTheme(
-                textColor: editorTextColor, // Use self.editorTextColor()
-                keywordColor: NSColor(hex: "#FFFFFF"), // White keywords on blue
-                stringColor: NSColor(hex: "#00FFFF"), // Cyan strings
-                commentColor: NSColor(hex: "#808080"), // Gray comments
-                numberColor: NSColor(hex: "#00FF00"), // Green numbers
-                variableColor: NSColor(hex: "#FFFF00"), // Yellow variables (same as text)
-                pathColor: NSColor(hex: "#00FFFF"),
-                functionColor: NSColor(hex: "#FFFFFF"),
-                typeColor: NSColor(hex: "#FFFFFF"),
-                annotationColor: NSColor(hex: "#808080"),
-                regexColor: NSColor(hex: "#00FFFF")
-            )
-        // TODO: Define proper syntax highlighting for Mac OS 8
-        case .macOS8:
-            // TODO: macOS8 - Placeholder styling, requires accurate color definitions.
-            let baseTheme = SyntaxTheme.default
-            return SyntaxTheme(
-                textColor: editorTextColor, // Use self.editorTextColor()
-                keywordColor: baseTheme.keywordColor,
-                stringColor: baseTheme.stringColor,
-                commentColor: baseTheme.commentColor,
-                numberColor: baseTheme.numberColor,
-                variableColor: baseTheme.variableColor,
-                pathColor: baseTheme.pathColor,
-                functionColor: baseTheme.functionColor,
-                typeColor: baseTheme.typeColor,
-                annotationColor: baseTheme.annotationColor,
-                regexColor: baseTheme.regexColor
-            )
-=======
         case .classicWordProcessor:
             let mainTextColor = self.editorTextColor()
             return SyntaxTheme(
@@ -403,7 +307,6 @@
             return NSFont.systemFont(ofSize: 13) 
         default:
             return NSFont.monospacedSystemFont(ofSize: 14, weight: .regular)
->>>>>>> b7395445
         }
     }
     
@@ -422,23 +325,12 @@
             return Color(NSColor(hex: "#1E272C"))
         case .nord:
             return Color(NSColor(hex: "#252A33"))
-<<<<<<< HEAD
-        case .aqua:
-            return Color(NSColor.controlBackgroundColor)
-        case .turboPascal:
-            // TODO: turboPascal - Placeholder styling, requires accurate color definitions.
-            return Color(hex: "#000080") // Darker blue
-        case .macOS8:
-            // TODO: macOS8 - Placeholder styling, requires accurate color definitions.
-            return Color(hex: "#BDBDBD") // Slightly darker gray
-=======
         case .classicWordProcessor:
             return Color(NSColor(srgbRed: 0.0, green: 0.0, blue: 0.3, alpha: 1.0)) 
         case .turboPascal:
             return Color(NSColor(srgbRed: 0.0, green: 0.0, blue: 0.2, alpha: 1.0)) 
         case .aqua:
             return Color(NSColor(srgbRed: 0.9, green: 0.9, blue: 0.92, alpha: 1.0)) 
->>>>>>> b7395445
         }
     }
     
@@ -456,23 +348,12 @@
             return Color(NSColor(hex: "#314549"))
         case .nord:
             return Color(NSColor(hex: "#3B4252"))
-<<<<<<< HEAD
-        case .aqua:
-            return Color.accentColor.opacity(0.2)
-        case .turboPascal:
-            // TODO: turboPascal - Placeholder styling, requires accurate color definitions.
-            return Color(hex: "#00FFFF").opacity(0.3) // Cyanish
-        case .macOS8:
-            // TODO: macOS8 - Placeholder styling, requires accurate color definitions.
-            return Color.black.opacity(0.1) // Darker selection
-=======
         case .classicWordProcessor:
             return Color(NSColor(srgbRed: 0.1, green: 0.1, blue: 0.5, alpha: 1.0)) 
         case .turboPascal:
             return Color(NSColor(srgbRed: 0.1, green: 0.1, blue: 0.4, alpha: 1.0)) 
         case .aqua:
             return Color(NSColor(srgbRed: 0.75, green: 0.85, blue: 0.95, alpha: 1.0)) 
->>>>>>> b7395445
         }
     }
     
