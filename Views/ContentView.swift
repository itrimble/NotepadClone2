import SwiftUI

// Note: FileExplorerView should be imported if in separate module

// Helper class to force view refreshes with debouncing
class RefreshTrigger: ObservableObject {
    @Published var id = UUID()
    private var refreshTimer: Timer?
    
    func refresh() {
        // Cancel any pending refresh
        refreshTimer?.invalidate()
        
        // Schedule refresh with a small delay to batch multiple requests
        refreshTimer = Timer.scheduledTimer(withTimeInterval: 0.05, repeats: false) { [weak self] _ in
            self?.id = UUID()
        }
    }
}

struct ContentView: View {
    @EnvironmentObject var appState: AppState
    
    // Add explicit refresh trigger for forcing UI updates
    @StateObject private var refreshTrigger = RefreshTrigger()
    
    // Drag and drop state
    @State private var isDragOver = false
    
    // Force initial render state
    @State private var hasAppeared = false
<<<<<<< HEAD
    @State private var editorVisibleRect: CGRect = .zero // Added for DocumentMapView

=======

    // State for drop target highlights
    @State private var isTargetedLeft: Bool = false
    @State private var isTargetedRight: Bool = false
    @State private var isTargetedTop: Bool = false
    @State private var isTargetedBottom: Bool = false
    
>>>>>>> 3bd50483
    var body: some View {
        ZStack {
            HStack(spacing: 0) {
                // File Explorer Sidebar
                if appState.showFileExplorer {
                    FileExplorerView()
                        .environmentObject(appState)
                        .frame(width: 250)
                        .layoutPriority(1) // Ensure FileExplorerView is not crushed
                        .transition(.move(edge: .leading).combined(with: .opacity))
                    
                    Divider()
                }
                
                // Main Content Area
                mainContentView() // Extracted
                    .frame(maxWidth: .infinity, maxHeight: .infinity)
                
                // Terminal Panel
                if appState.terminalManager.showTerminal {
                    if appState.terminalManager.terminalPosition == .bottom {
                        Divider()
                        TerminalPanelView(terminalManager: appState.terminalManager)
                            .frame(height: appState.terminalManager.terminalHeight)
                            .transition(.move(edge: .bottom).combined(with: .opacity))
                    }
                }
            } // End HStack
            .frame(maxWidth: .infinity, maxHeight: .infinity)
            
            // Terminal Panel (Right position)
            if appState.terminalManager.showTerminal && appState.terminalManager.terminalPosition == .right {
                Divider()
                TerminalPanelView(terminalManager: appState.terminalManager)
                    .frame(width: appState.terminalManager.terminalWidth) // Using terminalWidth from manager
                    .transition(.move(edge: .trailing).combined(with: .opacity))
            }
            
            // Find Panel overlay
            if appState.findManager.showFindPanel || appState.findManager.showReplacePanel {
                VStack {
                    HStack {
                        Spacer()
                        FindPanel(findManager: appState.findManager)
                            .background(Color(NSColor.controlBackgroundColor))
                            .cornerRadius(8)
                            .shadow(radius: 4)
                            .padding()
                    }
                    Spacer()
                }
                .transition(.move(edge: .trailing).combined(with: .opacity))
            }
        }
        .frame(maxWidth: .infinity, maxHeight: .infinity)
        .preferredColorScheme(appState.colorScheme)
        .navigationTitle(appState.windowTitle)
        .animation(.easeInOut(duration: 0.2), value: appState.showStatusBar)
        .animation(.easeInOut(duration: 0.2), value: appState.showFileExplorer)
        .animation(.easeInOut(duration: 0.2), value: appState.findManager.showFindPanel)
        .animation(.easeInOut(duration: 0.2), value: appState.findManager.showReplacePanel)
        .animation(.easeInOut(duration: 0.2), value: appState.splitViewEnabled)
        .animation(.easeInOut(duration: 0.2), value: appState.terminalManager.showTerminal) 
        // Drag and drop support
        .onDrop(of: [.fileURL], isTargeted: $isDragOver) { providers in
            handleDrop(providers: providers)
        }
        // Visual feedback for drag operations
        .overlay(
            isDragOver ? 
            RoundedRectangle(cornerRadius: 8)
                .stroke(Color.blue, lineWidth: 2)
                .background(Color.blue.opacity(0.1))
                .overlay(
                    VStack(spacing: 8) {
                        Image(systemName: "doc.badge.plus")
                            .font(.system(size: 24))
                            .foregroundColor(.blue)
                        Text("Drop files to open")
                            .font(.headline)
                            .foregroundColor(.blue)
                    }
                )
                .transition(.opacity)
                .animation(.easeInOut(duration: 0.2), value: isDragOver)
            : nil
        )
        // Subscribe to document text change notifications
        .onAppear {
            setupNotificationObservers()
            setupSelectionObserver()
            
            print("ContentView onAppear. Initial states: showFileExplorer=\(appState.showFileExplorer), splitViewEnabled=\(appState.splitViewEnabled), tabs.count=\(appState.tabs.count), currentTab=\(String(describing: appState.currentTab))")
            
            // Force an immediate refresh on appear
            refreshTrigger.refresh()
            
            // WORKAROUND: Force view to re-render after initial layout
            if !hasAppeared {
                DispatchQueue.main.asyncAfter(deadline: .now() + 0.05) {
                    hasAppeared = true
                }
            }
        }
        // Make view dependent on refresh trigger and relevant state changes
        .id("contentView_\(refreshTrigger.id)_\(appState.appTheme.rawValue)_\(appState.showFileExplorer)_\(hasAppeared)") // Temporarily removed _\(appState.splitViewEnabled) for diagnostics
        // Cleanup on disappear
        .onDisappear {
            NotificationCenter.default.removeObserver(self)
        }
    }

    // MARK: - Extracted ViewBuilder Methods

    @ViewBuilder
    private func mainContentView() -> some View {
        VStack(spacing: 0) {
            // Tab Bar
            if !appState.tabs.isEmpty {
                TabBarView()
                    .environmentObject(appState)
                    .frame(minHeight: 35) // Ensure TabBarView has a minimum height
                    .layoutPriority(1)   // Give TabBarView higher layout priority
            }

            // Editor Area
            editorAreaView()

            // Status Bar
            if appState.showStatusBar {
                statusBarView() // Further extraction for clarity
            }

            // Detach Drop Zone - always present at the bottom of mainContentView's VStack
            // It will become more prominent via its own @State isTargeted when a tab is dragged over it.
            DetachDropZoneView()
                .environmentObject(appState)
                // The DetachDropZoneView itself defines its height and appearance.
                // No need for an AppState.isDraggingTabForDetach check due to revised approach.
        }
    }

    @ViewBuilder
    private func editorAreaView() -> some View {
        if appState.splitViewEnabled {
            splitEditorView()
        } else {
            singleEditorView()
        }
    }

    @ViewBuilder
    private func splitEditorView() -> some View {
        GeometryReader { geometry in
            if appState.splitViewOrientation == .horizontal {
                HSplitView {
                    editorPane(for: appState.currentTab, refreshTrigger: refreshTrigger)
                        .frame(minWidth: 200)
                    Divider()
                    editorPane(for: appState.splitViewTabIndex ?? appState.currentTab, refreshTrigger: refreshTrigger)
                        .frame(minWidth: 200)
                }
            } else {
                VSplitView {
                    editorPane(for: appState.currentTab, refreshTrigger: refreshTrigger)
                        .frame(minHeight: 100)
                    Divider()
                    editorPane(for: appState.splitViewTabIndex ?? appState.currentTab, refreshTrigger: refreshTrigger)
                        .frame(minHeight: 100)
                }
            }
        }
    }

    @ViewBuilder
    private func singleEditorView() -> some View {
<<<<<<< HEAD
        if let currentIndex = appState.currentTab,
           currentIndex >= 0 && currentIndex < appState.tabs.count {
            
            let currentDocument = appState.tabs[currentIndex]

            HStack(spacing: 0) {
                if appState.showMarkdownPreview && appState.currentDocumentIsMarkdown {
                    markdownPreviewOrSplitView(for: currentDocument)
                        .layoutPriority(1) // Ensure editor takes precedence
=======
        ZStack {
            if let currentIndex = appState.currentTab,
               currentIndex >= 0 && currentIndex < appState.tabs.count {

                let currentDocument = appState.tabs[currentIndex]

                if appState.showMarkdownPreview && appState.currentDocumentIsMarkdown {
                    markdownPreviewOrSplitView(for: currentDocument)
>>>>>>> 3bd50483
                } else {
                    CustomTextView(
                        text: $appState.tabs[currentIndex].text,
                        attributedText: $appState.tabs[currentIndex].attributedText,
                        appTheme: appState.appTheme,
                        showLineNumbers: appState.showLineNumbers,
                        language: appState.tabs[currentIndex].language,
<<<<<<< HEAD
                        document: appState.tabs[currentIndex]
=======
                        document: appState.tabs[currentIndex],
                        appState: appState // Pass appState here
>>>>>>> 3bd50483
                    )
                    .frame(maxWidth: .infinity, maxHeight: .infinity)
                    .id("tab_\(currentIndex)_\(currentDocument.id)")
                    .focusable(true)
<<<<<<< HEAD
                    .layoutPriority(1) // Ensure editor takes precedence
                }

                // Add DocumentMapView
                // Note: appState.tabs[currentIndex] is already validated by the outer if-let
                DocumentMapView(documentText: currentDocument.attributedText, visibleRect: editorVisibleRect)
                    .frame(width: 80) // Adjust width as needed
                    .environmentObject(appState)
=======
                }
            } else {
                // Fallback for invalid tab state
                Text("No document selected")
                    .foregroundColor(.secondary)
                    .frame(maxWidth: .infinity, maxHeight: .infinity)
            }

            // Drop Zones for Split View Activation
            GeometryReader { geometry in
                let dropTargetWidth: CGFloat = max(50, geometry.size.width * 0.15) // Min 50pt or 15% width
                let dropTargetHeight: CGFloat = max(50, geometry.size.height * 0.15) // Min 50pt or 15% height

                // Left Drop Zone
                HStack {
                    Rectangle()
                        .fill(isTargetedLeft ? Color.blue.opacity(0.3) : Color.clear)
                        .frame(width: dropTargetWidth)
                        .contentShape(Rectangle()) // Ensures the clear area is droppable
                        .onDrop(of: [UTType.text], isTargeted: $isTargetedLeft) { providers in
                            handleTabDropForSplitView(providers: providers, edge: .leading)
                            return true
                        }
                    Spacer()
                }

                // Right Drop Zone
                HStack {
                    Spacer()
                    Rectangle()
                        .fill(isTargetedRight ? Color.blue.opacity(0.3) : Color.clear)
                        .frame(width: dropTargetWidth)
                        .contentShape(Rectangle())
                        .onDrop(of: [UTType.text], isTargeted: $isTargetedRight) { providers in
                            handleTabDropForSplitView(providers: providers, edge: .trailing)
                            return true
                        }
                }

                // Top Drop Zone
                VStack {
                    Rectangle()
                        .fill(isTargetedTop ? Color.blue.opacity(0.3) : Color.clear)
                        .frame(height: dropTargetHeight)
                        .contentShape(Rectangle())
                        .onDrop(of: [UTType.text], isTargeted: $isTargetedTop) { providers in
                            handleTabDropForSplitView(providers: providers, edge: .top)
                            return true
                        }
                    Spacer()
                }

                // Bottom Drop Zone
                VStack {
                    Spacer()
                    Rectangle()
                        .fill(isTargetedBottom ? Color.blue.opacity(0.3) : Color.clear)
                        .frame(height: dropTargetHeight)
                        .contentShape(Rectangle())
                        .onDrop(of: [UTType.text], isTargeted: $isTargetedBottom) { providers in
                            handleTabDropForSplitView(providers: providers, edge: .bottom)
                            return true
                        }
                }
            }
            .allowsHitTesting(!appState.splitViewEnabled) // Only enable drop zones when not already split
        }
    }

    private func handleTabDropForSplitView(providers: [NSItemProvider], edge: Edge) {
        guard !appState.splitViewEnabled else { return } // Only activate if not already split

        guard let item = providers.first else { return }

        item.loadObject(ofClass: NSString.self) { (draggedString, error) in
            if let error = error {
                print("Error loading dragged tab data: \(error.localizedDescription)")
                return
            }
            if let draggedString = draggedString as? String, let sourceIndex = Int(draggedString) {
                DispatchQueue.main.async {
                    self.appState.activateSplitViewWithDraggedTab(draggedTabIndex: sourceIndex, dropEdge: edge)
                }
>>>>>>> 3bd50483
            }
        }
    }

    @ViewBuilder
    private func markdownPreviewOrSplitView(for document: Document) -> some View {
        if appState.markdownPreviewMode == .split {
            MarkdownSplitView(
                appState: appState,
                document: document
            )
            .frame(maxWidth: .infinity, maxHeight: .infinity)
        } else {
            MarkdownPreviewView(
                markdownText: document.text,
                scrollPosition: .constant(0), // Assuming placeholder or state managed elsewhere
                theme: appState.appTheme.name
            )
            .frame(maxWidth: .infinity, maxHeight: .infinity)
        }
    }
    
    @ViewBuilder
    private func statusBarView() -> some View {
        if let currentIndex = appState.currentTab,
           currentIndex >= 0 && currentIndex < appState.tabs.count {
            let currentDocument = appState.tabs[currentIndex]
            StatusBar(
                characterCount: currentDocument.text.count,
                wordCount: currentDocument.wordCount,
                lineNumber: currentDocument.lineNumber,
                columnNumber: currentDocument.columnNumber,
                selectedRange: currentDocument.selectedRange,
                encoding: currentDocument.encoding,
                // currentProvider is removed, StatusBar will get it from appState via @EnvironmentObject
                onLineColumnClick: { appState.showGoToLineDialog() },
                onEncodingClick: { appState.showEncodingMenu() }
            )
            .transition(.move(edge: .bottom).combined(with: .opacity))
            .id("status_\(refreshTrigger.id)")
        }
    }
    
    // MARK: - Drag and Drop Handling
    
    /// Handles file drop operations
    /// - Parameter providers: The drop providers containing file URLs
    /// - Returns: True if files were successfully handled
    private func handleDrop(providers: [NSItemProvider]) -> Bool {
        var urls: [URL] = []
        let group = DispatchGroup()
        
        for provider in providers {
            if provider.hasItemConformingToTypeIdentifier("public.file-url") {
                group.enter()
                provider.loadItem(forTypeIdentifier: "public.file-url", options: nil) { (urlData, error) in
                    defer { group.leave() }
                    
                    if let error = error {
                        print("Error loading dropped file: \(error)")
                        return
                    }
                    
                    if let urlData = urlData as? Data,
                       let url = URL(dataRepresentation: urlData, relativeTo: nil) {
                        // Validate file type and accessibility
                        if isValidFileForOpening(url) {
                            urls.append(url)
                        }
                    }
                }
            }
        }
        
        group.notify(queue: .main) {
            if !urls.isEmpty {
                self.appState.openDocuments(from: urls)
            }
        }
        
        return !providers.isEmpty
    }
    
    /// Validates if a file can be opened in the editor
    /// - Parameter url: The file URL to validate
    /// - Returns: True if the file can be opened
    private func isValidFileForOpening(_ url: URL) -> Bool {
        // Check if file exists and is readable
        guard FileManager.default.isReadableFile(atPath: url.path) else {
            return false
        }
        
        // Check if it's a supported file type
        let supportedExtensions = ["txt", "rtf", "md", "swift", "js", "py", "html", "css", "json", "xml", "log"]
        let fileExtension = url.pathExtension.lowercased()
        
        // Allow files with no extension (like config files) or supported extensions
        return fileExtension.isEmpty || supportedExtensions.contains(fileExtension)
    }
    
    // Separate method for observer setup to improve code organization
    private func setupNotificationObservers() {
        // Only observe critical notifications that require view updates
        
        // Observe tab changes in app state
        NotificationCenter.default.addObserver(
            forName: .appStateTabDidChange,
            object: nil,
            queue: .main
        ) { [weak refreshTrigger] _ in
            // Force refresh when tabs change
            refreshTrigger?.refresh()
        }
        
        // Observe theme changes
        NotificationCenter.default.addObserver(
            forName: .themeDidChange,
            object: nil,
            queue: .main
        ) { [weak refreshTrigger] _ in
            // Force refresh when theme changes
            refreshTrigger?.refresh()
        }

        // Observe custom text view scroll events
        NotificationCenter.default.addObserver(
            forName: .customTextViewDidScroll,
            object: nil,
            queue: .main
        ) { [weak self] notification in
            guard let self = self,
                  let userInfo = notification.userInfo,
                  let newVisibleRect = userInfo["visibleRect"] as? CGRect,
                  let notificationDocumentId = userInfo["documentId"] as? UUID else {
                return
            }

            // For single view mode or primary pane in split view
            if let currentDocIndex = self.appState.currentTab,
               currentDocIndex >= 0 && currentDocIndex < self.appState.tabs.count,
               let currentDocId = self.appState.tabs[currentDocIndex].id,
               currentDocId == notificationDocumentId {
                if self.editorVisibleRect != newVisibleRect {
                    self.editorVisibleRect = newVisibleRect
                    // print("ContentView: Updated editorVisibleRect for current tab \(currentDocId) to \(newVisibleRect)")
                }
            }
            // TODO: Add logic for split view's secondary pane if a separate visibleRect is needed.
            // If the secondary pane in split view also needs its own minimap state,
            // you would check against `self.appState.splitViewTabIndex` and update a
            // hypothetical `splitEditorVisibleRect` state variable.
            // For now, `editorVisibleRect` is shared, primarily reflecting the active/main CustomTextView.
        }
    }
    
    private func setupSelectionObserver() {
        // Observe text view selection changes
        NotificationCenter.default.addObserver(
            forName: .textViewSelectionDidChange,
            object: nil,
            queue: .main
        ) { [weak appState] notification in
            guard let selectedRange = notification.userInfo?["selectedRange"] as? NSRange,
                  let currentIndex = appState?.currentTab,
                  let tabs = appState?.tabs,
                  currentIndex >= 0 && currentIndex < tabs.count else { return }
            
            // Update the current document's cursor position without triggering refresh
            tabs[currentIndex].updateCursorPosition(from: selectedRange)
        }
    }
    
    // Helper function to create editor pane for split view
    @ViewBuilder
    private func editorPane(for tabIndex: Int?, refreshTrigger: RefreshTrigger) -> some View {
        // This check is important to ensure tabIndex is valid
        guard let index = tabIndex, index >= 0 && index < appState.tabs.count else {
            return AnyView( // Return an empty or placeholder view if index is invalid
                VStack {
                    Spacer()
                    Text("No document for this pane")
                        .foregroundColor(.secondary)
                    Spacer()
                }
                .frame(maxWidth: .infinity, maxHeight: .infinity)
                .background(Color(NSColor.textBackgroundColor))
            )
        }
        
        // Use a specific ID for the document to ensure view identity
        let document = appState.tabs[index]
        
        return AnyView(
            HStack(spacing: 0) {
                VStack(spacing: 0) {
                    // Optional header showing which file is open
                    HStack {
                        Image(systemName: "doc.text")
                            .foregroundColor(.secondary)
                            .font(.caption)
                        Text(document.displayName)
                            .font(.caption)
                            .foregroundColor(.secondary)
                        Spacer()
                    }
                    .padding(.horizontal, 10)
                    .padding(.vertical, 4)
                    .background(Color(appState.appTheme.tabBarBackgroundColor()).opacity(0.5))

                    CustomTextView(
                        text: $appState.tabs[index].text, // Binding directly to the tab's text
                        attributedText: $appState.tabs[index].attributedText, // Binding for attributed text
                        appTheme: appState.appTheme,
                        showLineNumbers: appState.showLineNumbers,
                        language: document.language, // Use document's language
                        document: document // Pass the document itself
                    )
                    .id("split_pane_\(index)_\(document.id)_\(refreshTrigger.id)") // Ensure unique ID
                    .layoutPriority(1) // Ensure editor takes precedence
                }
                
<<<<<<< HEAD
                DocumentMapView(documentText: document.attributedText, visibleRect: editorVisibleRect)
                    .frame(width: 80) // Adjust width as needed
                    .environmentObject(appState)
=======
                CustomTextView(
                    text: $appState.tabs[index].text, // Binding directly to the tab's text
                    attributedText: $appState.tabs[index].attributedText, // Binding for attributed text
                    appTheme: appState.appTheme,
                    showLineNumbers: appState.showLineNumbers,
                    language: document.language, // Use document's language
                    document: document, // Pass the document itself
                    appState: appState // Pass appState here
                )
                .id("split_pane_\(index)_\(document.id)_\(refreshTrigger.id)") // Ensure unique ID
>>>>>>> 3bd50483
            }
        )
    }
}

// Preview for Xcode development
#Preview {
    ContentView()
        .environmentObject(AppState()) // Ensure AppState is provided for preview
}<|MERGE_RESOLUTION|>--- conflicted
+++ resolved
@@ -29,10 +29,7 @@
     
     // Force initial render state
     @State private var hasAppeared = false
-<<<<<<< HEAD
     @State private var editorVisibleRect: CGRect = .zero // Added for DocumentMapView
-
-=======
 
     // State for drop target highlights
     @State private var isTargetedLeft: Bool = false
@@ -40,7 +37,6 @@
     @State private var isTargetedTop: Bool = false
     @State private var isTargetedBottom: Bool = false
     
->>>>>>> 3bd50483
     var body: some View {
         ZStack {
             HStack(spacing: 0) {
@@ -217,44 +213,29 @@
 
     @ViewBuilder
     private func singleEditorView() -> some View {
-<<<<<<< HEAD
-        if let currentIndex = appState.currentTab,
-           currentIndex >= 0 && currentIndex < appState.tabs.count {
-            
-            let currentDocument = appState.tabs[currentIndex]
-
-            HStack(spacing: 0) {
-                if appState.showMarkdownPreview && appState.currentDocumentIsMarkdown {
-                    markdownPreviewOrSplitView(for: currentDocument)
-                        .layoutPriority(1) // Ensure editor takes precedence
-=======
         ZStack {
             if let currentIndex = appState.currentTab,
                currentIndex >= 0 && currentIndex < appState.tabs.count {
 
                 let currentDocument = appState.tabs[currentIndex]
 
-                if appState.showMarkdownPreview && appState.currentDocumentIsMarkdown {
-                    markdownPreviewOrSplitView(for: currentDocument)
->>>>>>> 3bd50483
-                } else {
-                    CustomTextView(
-                        text: $appState.tabs[currentIndex].text,
-                        attributedText: $appState.tabs[currentIndex].attributedText,
-                        appTheme: appState.appTheme,
-                        showLineNumbers: appState.showLineNumbers,
-                        language: appState.tabs[currentIndex].language,
-<<<<<<< HEAD
-                        document: appState.tabs[currentIndex]
-=======
-                        document: appState.tabs[currentIndex],
-                        appState: appState // Pass appState here
->>>>>>> 3bd50483
-                    )
-                    .frame(maxWidth: .infinity, maxHeight: .infinity)
+                HStack(spacing: 0) {
+                    if appState.showMarkdownPreview && appState.currentDocumentIsMarkdown {
+                        markdownPreviewOrSplitView(for: currentDocument)
+                            .layoutPriority(1) // Ensure editor takes precedence
+                    } else {
+                        CustomTextView(
+                            text: $appState.tabs[currentIndex].text,
+                            attributedText: $appState.tabs[currentIndex].attributedText,
+                            appTheme: appState.appTheme,
+                            showLineNumbers: appState.showLineNumbers,
+                            language: appState.tabs[currentIndex].language,
+                            document: appState.tabs[currentIndex],
+                            appState: appState // Pass appState here
+                        )
+                        .frame(maxWidth: .infinity, maxHeight: .infinity)
                     .id("tab_\(currentIndex)_\(currentDocument.id)")
                     .focusable(true)
-<<<<<<< HEAD
                     .layoutPriority(1) // Ensure editor takes precedence
                 }
 
@@ -263,75 +244,74 @@
                 DocumentMapView(documentText: currentDocument.attributedText, visibleRect: editorVisibleRect)
                     .frame(width: 80) // Adjust width as needed
                     .environmentObject(appState)
-=======
-                }
-            } else {
-                // Fallback for invalid tab state
-                Text("No document selected")
-                    .foregroundColor(.secondary)
-                    .frame(maxWidth: .infinity, maxHeight: .infinity)
-            }
-
-            // Drop Zones for Split View Activation
-            GeometryReader { geometry in
-                let dropTargetWidth: CGFloat = max(50, geometry.size.width * 0.15) // Min 50pt or 15% width
-                let dropTargetHeight: CGFloat = max(50, geometry.size.height * 0.15) // Min 50pt or 15% height
-
-                // Left Drop Zone
-                HStack {
-                    Rectangle()
-                        .fill(isTargetedLeft ? Color.blue.opacity(0.3) : Color.clear)
-                        .frame(width: dropTargetWidth)
-                        .contentShape(Rectangle()) // Ensures the clear area is droppable
-                        .onDrop(of: [UTType.text], isTargeted: $isTargetedLeft) { providers in
-                            handleTabDropForSplitView(providers: providers, edge: .leading)
-                            return true
-                        }
-                    Spacer()
-                }
-
-                // Right Drop Zone
-                HStack {
-                    Spacer()
-                    Rectangle()
-                        .fill(isTargetedRight ? Color.blue.opacity(0.3) : Color.clear)
-                        .frame(width: dropTargetWidth)
-                        .contentShape(Rectangle())
-                        .onDrop(of: [UTType.text], isTargeted: $isTargetedRight) { providers in
-                            handleTabDropForSplitView(providers: providers, edge: .trailing)
-                            return true
-                        }
-                }
-
-                // Top Drop Zone
-                VStack {
-                    Rectangle()
-                        .fill(isTargetedTop ? Color.blue.opacity(0.3) : Color.clear)
-                        .frame(height: dropTargetHeight)
-                        .contentShape(Rectangle())
-                        .onDrop(of: [UTType.text], isTargeted: $isTargetedTop) { providers in
-                            handleTabDropForSplitView(providers: providers, edge: .top)
-                            return true
-                        }
-                    Spacer()
-                }
-
-                // Bottom Drop Zone
-                VStack {
-                    Spacer()
-                    Rectangle()
-                        .fill(isTargetedBottom ? Color.blue.opacity(0.3) : Color.clear)
-                        .frame(height: dropTargetHeight)
-                        .contentShape(Rectangle())
-                        .onDrop(of: [UTType.text], isTargeted: $isTargetedBottom) { providers in
-                            handleTabDropForSplitView(providers: providers, edge: .bottom)
-                            return true
-                        }
-                }
-            }
-            .allowsHitTesting(!appState.splitViewEnabled) // Only enable drop zones when not already split
-        }
-    }
+            }
+        } else {
+            // Fallback for invalid tab state
+            Text("No document selected")
+                .foregroundColor(.secondary)
+                .frame(maxWidth: .infinity, maxHeight: .infinity)
+        }
+
+        // Drop Zones for Split View Activation
+        GeometryReader { geometry in
+            let dropTargetWidth: CGFloat = max(50, geometry.size.width * 0.15) // Min 50pt or 15% width
+            let dropTargetHeight: CGFloat = max(50, geometry.size.height * 0.15) // Min 50pt or 15% height
+
+            // Left Drop Zone
+            HStack {
+                Rectangle()
+                    .fill(isTargetedLeft ? Color.blue.opacity(0.3) : Color.clear)
+                    .frame(width: dropTargetWidth)
+                    .contentShape(Rectangle()) // Ensures the clear area is droppable
+                    .onDrop(of: [UTType.text], isTargeted: $isTargetedLeft) { providers in
+                        handleTabDropForSplitView(providers: providers, edge: .leading)
+                        return true
+                    }
+                Spacer()
+            }
+
+            // Right Drop Zone
+            HStack {
+                Spacer()
+                Rectangle()
+                    .fill(isTargetedRight ? Color.blue.opacity(0.3) : Color.clear)
+                    .frame(width: dropTargetWidth)
+                    .contentShape(Rectangle())
+                    .onDrop(of: [UTType.text], isTargeted: $isTargetedRight) { providers in
+                        handleTabDropForSplitView(providers: providers, edge: .trailing)
+                        return true
+                    }
+            }
+
+            // Top Drop Zone
+            VStack {
+                Rectangle()
+                    .fill(isTargetedTop ? Color.blue.opacity(0.3) : Color.clear)
+                    .frame(height: dropTargetHeight)
+                    .contentShape(Rectangle())
+                    .onDrop(of: [UTType.text], isTargeted: $isTargetedTop) { providers in
+                        handleTabDropForSplitView(providers: providers, edge: .top)
+                        return true
+                    }
+                Spacer()
+            }
+
+            // Bottom Drop Zone
+            VStack {
+                Spacer()
+                Rectangle()
+                    .fill(isTargetedBottom ? Color.blue.opacity(0.3) : Color.clear)
+                    .frame(height: dropTargetHeight)
+                    .contentShape(Rectangle())
+                    .onDrop(of: [UTType.text], isTargeted: $isTargetedBottom) { providers in
+                        handleTabDropForSplitView(providers: providers, edge: .bottom)
+                        return true
+                    }
+            }
+        }
+        .allowsHitTesting(!appState.splitViewEnabled) // Only enable drop zones when not already split
+    }
+}
 
     private func handleTabDropForSplitView(providers: [NSItemProvider], edge: Edge) {
         guard !appState.splitViewEnabled else { return } // Only activate if not already split
@@ -347,7 +327,6 @@
                 DispatchQueue.main.async {
                     self.appState.activateSplitViewWithDraggedTab(draggedTabIndex: sourceIndex, dropEdge: edge)
                 }
->>>>>>> 3bd50483
             }
         }
     }
@@ -563,28 +542,16 @@
                         appTheme: appState.appTheme,
                         showLineNumbers: appState.showLineNumbers,
                         language: document.language, // Use document's language
-                        document: document // Pass the document itself
+                        document: document, // Pass the document itself
+                        appState: appState // Pass appState here
                     )
                     .id("split_pane_\(index)_\(document.id)_\(refreshTrigger.id)") // Ensure unique ID
                     .layoutPriority(1) // Ensure editor takes precedence
                 }
                 
-<<<<<<< HEAD
                 DocumentMapView(documentText: document.attributedText, visibleRect: editorVisibleRect)
                     .frame(width: 80) // Adjust width as needed
                     .environmentObject(appState)
-=======
-                CustomTextView(
-                    text: $appState.tabs[index].text, // Binding directly to the tab's text
-                    attributedText: $appState.tabs[index].attributedText, // Binding for attributed text
-                    appTheme: appState.appTheme,
-                    showLineNumbers: appState.showLineNumbers,
-                    language: document.language, // Use document's language
-                    document: document, // Pass the document itself
-                    appState: appState // Pass appState here
-                )
-                .id("split_pane_\(index)_\(document.id)_\(refreshTrigger.id)") // Ensure unique ID
->>>>>>> 3bd50483
             }
         )
     }
