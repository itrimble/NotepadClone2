--- conflicted
+++ resolved
@@ -38,7 +38,6 @@
                     FileExplorerView()
                         .environmentObject(appState)
                         .frame(width: 250)
-                        .layoutPriority(1) // Ensure FileExplorerView is not crushed
                         .transition(.move(edge: .leading).combined(with: .opacity))
                     
                     Divider()
@@ -49,10 +48,7 @@
                     .frame(maxWidth: .infinity, maxHeight: .infinity)
                 
                 // Terminal Panel
-<<<<<<< HEAD
-=======
                 // TODO: Uncomment when Terminal files are added to Xcode project
->>>>>>> b7395445
                 if appState.terminalManager.showTerminal {
                     if appState.terminalManager.terminalPosition == .bottom {
                         Divider()
@@ -65,10 +61,7 @@
             .frame(maxWidth: .infinity, maxHeight: .infinity)
             
             // Terminal Panel (Right position)
-<<<<<<< HEAD
-=======
             // TODO: Uncomment when Terminal files are added to Xcode project
->>>>>>> b7395445
             if appState.terminalManager.showTerminal && appState.terminalManager.terminalPosition == .right {
                 Divider()
                 TerminalPanelView(terminalManager: appState.terminalManager)
@@ -100,12 +93,8 @@
         .animation(.easeInOut(duration: 0.2), value: appState.findManager.showFindPanel)
         .animation(.easeInOut(duration: 0.2), value: appState.findManager.showReplacePanel)
         .animation(.easeInOut(duration: 0.2), value: appState.splitViewEnabled)
-<<<<<<< HEAD
-        .animation(.easeInOut(duration: 0.2), value: appState.terminalManager.showTerminal) 
-=======
         .animation(.easeInOut(duration: 0.2), value: appState.terminalManager.showTerminal)
         .animation(.easeInOut(duration: 0.2), value: appState.showAIAssistantPanel) // Animation for AI Panel
->>>>>>> b7395445
         // Drag and drop support
         .onDrop(of: [.fileURL], isTargeted: $isDragOver) { providers in
             handleDrop(providers: providers)
@@ -148,7 +137,7 @@
             }
         }
         // Make view dependent on refresh trigger and relevant state changes
-        .id("contentView_\(refreshTrigger.id)_\(appState.appTheme.rawValue)_\(appState.showFileExplorer)_\(hasAppeared)") // Temporarily removed _\(appState.splitViewEnabled) for diagnostics
+        .id("contentView_\(refreshTrigger.id)_\(appState.appTheme.rawValue)_\(appState.showFileExplorer)_\(appState.splitViewEnabled)_\(hasAppeared)")
         // Cleanup on disappear
         .onDisappear {
             NotificationCenter.default.removeObserver(self)
@@ -319,129 +308,6 @@
             .id("status_\(refreshTrigger.id)_\(appState.aiManager.currentProviderType.rawValue)") // Add provider to ID for refresh
         }
     }
-
-    // MARK: - Extracted ViewBuilder Methods
-
-    @ViewBuilder
-    private func mainContentView() -> some View {
-        VStack(spacing: 0) {
-            // Tab Bar
-            if !appState.tabs.isEmpty {
-                TabBarView()
-                    .environmentObject(appState)
-                    .frame(minHeight: 35) // Ensure TabBarView has a minimum height
-                    .layoutPriority(1)   // Give TabBarView higher layout priority
-            }
-
-            // Editor Area
-            editorAreaView()
-
-            // Status Bar
-            if appState.showStatusBar {
-                statusBarView() // Further extraction for clarity
-            }
-        }
-    }
-
-    @ViewBuilder
-    private func editorAreaView() -> some View {
-        if appState.splitViewEnabled {
-            splitEditorView()
-        } else {
-            singleEditorView()
-        }
-    }
-
-    @ViewBuilder
-    private func splitEditorView() -> some View {
-        GeometryReader { geometry in
-            if appState.splitViewOrientation == .horizontal {
-                HSplitView {
-                    editorPane(for: appState.currentTab, refreshTrigger: refreshTrigger)
-                        .frame(minWidth: 200)
-                    Divider()
-                    editorPane(for: appState.splitViewTabIndex ?? appState.currentTab, refreshTrigger: refreshTrigger)
-                        .frame(minWidth: 200)
-                }
-            } else {
-                VSplitView {
-                    editorPane(for: appState.currentTab, refreshTrigger: refreshTrigger)
-                        .frame(minHeight: 100)
-                    Divider()
-                    editorPane(for: appState.splitViewTabIndex ?? appState.currentTab, refreshTrigger: refreshTrigger)
-                        .frame(minHeight: 100)
-                }
-            }
-        }
-    }
-
-    @ViewBuilder
-    private func singleEditorView() -> some View {
-        if let currentIndex = appState.currentTab,
-           currentIndex >= 0 && currentIndex < appState.tabs.count {
-            
-            let currentDocument = appState.tabs[currentIndex]
-            
-            if appState.showMarkdownPreview && appState.currentDocumentIsMarkdown {
-                markdownPreviewOrSplitView(for: currentDocument)
-            } else {
-                CustomTextView(
-                    text: $appState.tabs[currentIndex].text,
-                    attributedText: $appState.tabs[currentIndex].attributedText,
-                    appTheme: appState.appTheme,
-                    showLineNumbers: appState.showLineNumbers,
-                    language: appState.tabs[currentIndex].language,
-                    document: appState.tabs[currentIndex]
-                )
-                .frame(maxWidth: .infinity, maxHeight: .infinity)
-                .id("tab_\(currentIndex)_\(currentDocument.id)")
-                .focusable(true)
-            }
-        } else {
-            // Fallback for invalid tab state
-            Text("No document selected")
-                .foregroundColor(.secondary)
-                .frame(maxWidth: .infinity, maxHeight: .infinity)
-        }
-    }
-
-    @ViewBuilder
-    private func markdownPreviewOrSplitView(for document: Document) -> some View {
-        if appState.markdownPreviewMode == .split {
-            MarkdownSplitView(
-                appState: appState,
-                document: document
-            )
-            .frame(maxWidth: .infinity, maxHeight: .infinity)
-        } else {
-            MarkdownPreviewView(
-                markdownText: document.text,
-                scrollPosition: .constant(0), // Assuming placeholder or state managed elsewhere
-                theme: appState.appTheme.name
-            )
-            .frame(maxWidth: .infinity, maxHeight: .infinity)
-        }
-    }
-    
-    @ViewBuilder
-    private func statusBarView() -> some View {
-        if let currentIndex = appState.currentTab,
-           currentIndex >= 0 && currentIndex < appState.tabs.count {
-            let currentDocument = appState.tabs[currentIndex]
-            StatusBar(
-                characterCount: currentDocument.text.count,
-                wordCount: currentDocument.wordCount,
-                lineNumber: currentDocument.lineNumber,
-                columnNumber: currentDocument.columnNumber,
-                selectedRange: currentDocument.selectedRange,
-                encoding: currentDocument.encoding,
-                onLineColumnClick: { appState.showGoToLineDialog() },
-                onEncodingClick: { appState.showEncodingMenu() }
-            )
-            .transition(.move(edge: .bottom).combined(with: .opacity))
-            .id("status_\(refreshTrigger.id)")
-        }
-    }
     
     // MARK: - Drag and Drop Handling
     
