--- conflicted
+++ resolved
@@ -1,9 +1,6 @@
 import SwiftUI
 import WebKit // Added import for WKWebView
-<<<<<<< HEAD
-=======
 import Markdown // Added import for Markdown package
->>>>>>> 1d80eee6
 
 struct MarkdownSplitView: View {
     @ObservedObject var appState: AppState
@@ -167,15 +164,7 @@
     }
     
     private func generateHTMLExport() -> String {
-<<<<<<< HEAD
-        // TODO: Integrate a proper Markdown parsing library here. Using plain text in <pre> as a placeholder.
-        let escapedMarkdown = document.text
-            .replacingOccurrences(of: "&", with: "&amp;")
-            .replacingOccurrences(of: "<", with: "&lt;")
-            .replacingOccurrences(of: ">", with: "&gt;")
-=======
         let markdownDocument = Markdown.Document(parsing: document.text) // Restored Markdown parsing
->>>>>>> 1d80eee6
         
         let isDark = appState.appTheme.rawValue == "Dark" || // Changed .name to .rawValue
                     appState.appTheme.rawValue == "Notepad++ Material Dark" || // Changed .name to .rawValue and updated string
@@ -194,11 +183,7 @@
         </head>
         <body>
             <div class="markdown-body">
-<<<<<<< HEAD
-                <pre>\(escapedMarkdown)</pre>
-=======
                 \(markdownDocument.renderHTML()) 
->>>>>>> 1d80eee6
             </div>
         </body>
         </html>
